--- conflicted
+++ resolved
@@ -6,10 +6,6 @@
 	"net/http"
 	"net/url"
 	"os/exec"
-<<<<<<< HEAD
-=======
-	"strconv"
->>>>>>> eb88df12
 	"strings"
 )
 
